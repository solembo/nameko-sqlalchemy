sudo: false
language: python

services:
<<<<<<< HEAD
  - docker

python:
  - '2.7'
  - '3.3'
  - '3.4'
  - '3.5'
  - '3.6'

install:
  - pip install tox-travis

script:
  - tox

deploy:
  provider: pypi
  user: onefinestay
  password:
    secure: L838z+MtH79Px67frLMPo1LP/FULLDDlx6SOgZ/Npg+NBAs8D+Yu2OGCSLxgaHUU7FqK0Gqp4NNQxM8yLD1mGPbtgyd/DYlL8ugDHu45QEx+7YI2tAwc6XOKba1PXqYZi33/aCDUe5LYcVKfoNqXaXZxt25eWwI1VjnH5KJdEpI=
  on:
    tags: true
    repo: onefinestay/nameko-sqlalchemy
=======
  - mysql

install:
  - pip install tox

matrix:
  include:
    - stage: test
      python: 2.7
      env: TOX_ENV=py27
    - stage: test
      python: 3.3
      env: TOX_ENV=py33
    - stage: test
      python: 3.4
      env: TOX_ENV=py34
    - stage: test
      python: 3.5
      env: TOX_ENV=py35
    - stage: test
      python: 3.6
      env: TOX_ENV=py36
    - stage: deploy
      script: skip
      deploy:
        provider: pypi
        user: onefinestay
        password:
          secure: L838z+MtH79Px67frLMPo1LP/FULLDDlx6SOgZ/Npg+NBAs8D+Yu2OGCSLxgaHUU7FqK0Gqp4NNQxM8yLD1mGPbtgyd/DYlL8ugDHu45QEx+7YI2tAwc6XOKba1PXqYZi33/aCDUe5LYcVKfoNqXaXZxt25eWwI1VjnH5KJdEpI=
        on:
          tags: true
          repo: onefinestay/nameko-sqlalchemy

script:
  - tox -e $TOX_ENV
>>>>>>> 3456a981
<|MERGE_RESOLUTION|>--- conflicted
+++ resolved
@@ -2,31 +2,7 @@
 language: python
 
 services:
-<<<<<<< HEAD
   - docker
-
-python:
-  - '2.7'
-  - '3.3'
-  - '3.4'
-  - '3.5'
-  - '3.6'
-
-install:
-  - pip install tox-travis
-
-script:
-  - tox
-
-deploy:
-  provider: pypi
-  user: onefinestay
-  password:
-    secure: L838z+MtH79Px67frLMPo1LP/FULLDDlx6SOgZ/Npg+NBAs8D+Yu2OGCSLxgaHUU7FqK0Gqp4NNQxM8yLD1mGPbtgyd/DYlL8ugDHu45QEx+7YI2tAwc6XOKba1PXqYZi33/aCDUe5LYcVKfoNqXaXZxt25eWwI1VjnH5KJdEpI=
-  on:
-    tags: true
-    repo: onefinestay/nameko-sqlalchemy
-=======
   - mysql
 
 install:
@@ -61,5 +37,4 @@
           repo: onefinestay/nameko-sqlalchemy
 
 script:
-  - tox -e $TOX_ENV
->>>>>>> 3456a981
+  - tox -e $TOX_ENV