--- conflicted
+++ resolved
@@ -3,11 +3,7 @@
 
 setup(
     name='nameko-sqlalchemy',
-<<<<<<< HEAD
-    version='0.2.0',
-=======
-    version='1.0.0',
->>>>>>> 3456a981
+    version='1.1.0',
     description='SQLAlchemy dependency for nameko services',
     author='onefinestay',
     author_email='engineering@onefinestay.com',
