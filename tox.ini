[tox]
<<<<<<< HEAD
=======
envlist = {py27,py33,py34,py35,py36}-test
>>>>>>> 3456a981
skipsdist = True

[testenv]
whitelist_externals = make

<<<<<<< HEAD
deps=
    # we can't test eventlet>0.20.1 in our py27 CI environment until the fix
    # in https://github.com/eventlet/eventlet/issues/401 is released
    py27: eventlet==0.20.1
=======
deps =
    # we can't test eventlet>0.20.1 in our py27 CI environment until the fix
    # in https://github.com/eventlet/eventlet/issues/401 is released
    py27: eventlet==0.20.1
    py27-examples: eventlet==0.20.1
>>>>>>> 3456a981

commands =
    pip install --editable .[dev]
    make test<|MERGE_RESOLUTION|>--- conflicted
+++ resolved
@@ -1,25 +1,15 @@
 [tox]
-<<<<<<< HEAD
-=======
 envlist = {py27,py33,py34,py35,py36}-test
->>>>>>> 3456a981
 skipsdist = True
 
 [testenv]
 whitelist_externals = make
 
-<<<<<<< HEAD
-deps=
-    # we can't test eventlet>0.20.1 in our py27 CI environment until the fix
-    # in https://github.com/eventlet/eventlet/issues/401 is released
-    py27: eventlet==0.20.1
-=======
 deps =
     # we can't test eventlet>0.20.1 in our py27 CI environment until the fix
     # in https://github.com/eventlet/eventlet/issues/401 is released
     py27: eventlet==0.20.1
     py27-examples: eventlet==0.20.1
->>>>>>> 3456a981
 
 commands =
     pip install --editable .[dev]
